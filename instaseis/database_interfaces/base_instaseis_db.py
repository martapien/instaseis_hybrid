#!/usr/bin/env python
# -*- coding: utf-8 -*-
"""
Abstract base class for all Instaseis database classes.

:copyright:
    Lion Krischer (krischer@geophysik.uni-muenchen.de), 2014
    Martin van Driel (Martin@vanDriel.de), 2014
:license:
    GNU Lesser General Public License, Version 3 [non-commercial/academic use]
    (http://www.gnu.org/copyleft/lgpl.html)
"""
from __future__ import (absolute_import, division, print_function,
                        unicode_literals)

from future.utils import with_metaclass

from abc import ABCMeta, abstractmethod
from distutils.version import LooseVersion
import math
import warnings

import numpy as np
from obspy.core import AttribDict, Stream, Trace, UTCDateTime
from obspy.geodetics import locations2degrees
from obspy.signal.interpolation import lanczos_interpolation
from obspy.signal.filter import bandpass
from obspy.signal.util import next_pow_2
from scipy.integrate import cumtrapz
import scipy.signal

<<<<<<< HEAD
from ..source import Source, ForceSource, Receiver, HybridSourceSingle
=======
from ..source import Source, ForceSource, Receiver, FiniteSource
>>>>>>> e0c10272
from ..helpers import get_band_code, sizeof_fmt, rfftfreq
from ..rotations import hybrid_vector_local_cartesian_to_tpr, \
    hybrid_coord_transform_local_cartesian_to_tpr

import h5py

DEFAULT_MU = 32e9


KIND_MAP = {
    'displacement': 0,
    'velocity': 1,
    'acceleration': 2}


INV_KIND_MAP = dict((j, i) for i, j in KIND_MAP.items())


STF_MAP = {
    'errorf': 0,
    'quheavi': 0,
    'dirac_0': 1,
    'gauss_0': 1,
    'gauss_1': 2,
    'gauss_2': 3}


def _diff_and_integrate(n_derivative, data, comp, dt_out):
    for _ in np.arange(n_derivative):
        # In some numpy version there is an incompatibility here - 1.11
        # works for both so we branch here.
        if LooseVersion(np.__version__) >= LooseVersion("1.11.0"):
            data[comp] = np.gradient(data[comp], dt_out)
        else:  # pragma: no cover
            data[comp] = np.gradient(data[comp], [dt_out])

    # Cannot happen currently - maybe with other source time functions?
    for _ in np.arange(-n_derivative):  # pragma: no cover
        # adding a zero at the beginning to avoid phase shift
        data[comp] = cumtrapz(data[comp], dx=dt_out, initial=0.0)


class BaseInstaseisDB(with_metaclass(ABCMeta)):
    """
    Base class for all Instaseis database classes defining the user interface.
    """
    def get_greens_function(self, epicentral_distance_in_degree,
                            source_depth_in_m, origin_time=UTCDateTime(0),
                            kind='displacement', return_obspy_stream=True,
                            dt=None, kernelwidth=12, definition='seiscomp'):
        """
        Extract Green's function from the Green's function database.

        Currently only one definition is implemented: the one assumed by
        Seiscomp, i.e. the components ``TSS``, ``ZSS``, ``RSS``, ``TDS``,
        ``ZDS``, ``RDS``, ``ZDD``, ``RDD``, ``ZEP``, ``REP`` as defined in

        .. list-table::

            * - | Minson, Sarah E., and Douglas S. Dreger (2008)
                | **Stable Inversions for Complete Moment Tensors.**
                | *Geophysical Journal International* 174 (2): 585–592.
                | http://dx.doi.org/10.1111/j.1365-246X.2008.03797.x

        :param epicentral_distance_in_degree: The epicentral distance in
            degree.
        :type epicentral_distance_in_degree: float
        :param source_depth_in_m: The source depth in m below the surface.
        :type source_depth_in_m: float
        :param origin_time: Origin time of the source.
        :type origin_time: :class:`obspy.core.utcdatetime.UTCDateTime`
        :param kind: The desired units of the seismogram:
            ``"displacement"``, ``"velocity"``, or ``"acceleration"``.
        :type kind: str
        :param dt: Desired sampling rate of the Green's functions. Resampling
            is done using a Lanczos kernel.
        :type dt: float
        :param kernelwidth: The width of the sinc kernel used for resampling in
            terms of the original sampling interval. Best choose something
            between 10 and 20.
        :type kernelwidth: int
        :param definition: The desired Green's function definition.
        :type definition: str

        :returns: Multi component seismograms.
        :rtype: A :class:`obspy.core.stream.Stream` object or a dictionary
            with NumPy arrays as values.
        """
        # Currently only the seiscomp definition is implemented. Other
        # implementations will require a refactoring of this method.
        if definition.lower() != "seiscomp":
            raise NotImplementedError

        self._get_greens_seiscomp_sanity_checks(epicentral_distance_in_degree,
                                                source_depth_in_m, kind, dt=dt)

        src_latitude, src_longitude = 90., 0.
        rec_latitude, rec_longitude = 90. - epicentral_distance_in_degree, 0.

        # sources according to https://github.com/krischer/instaseis/issues/8
        # transformed to r, theta, phi
        #
        # Mtt =  Mxx, Mpp = Myy, Mrr =  Mzz
        # Mrp = -Myz, Mrt = Mxz, Mtp = -Mxy
        #
        # Mrr   Mtt   Mpp    Mrt    Mrp    Mtp
        #  0     0     0      0      0     -1.0    m1
        #  0     1.0  -1.0    0      0      0      m2
        #  0     0     0      0     -1.0    0      m3
        #  0     0     0      1.0    0      0      m4
        #  1.0   1.0   1.0    0      0      0      m6
        #  2.0  -1.0  -1.0    0      0      0      cl

        m1 = Source(src_latitude, src_longitude, source_depth_in_m,
                    m_tp=-1.0, origin_time=origin_time)
        m2 = Source(src_latitude, src_longitude, source_depth_in_m,
                    m_tt=1.0, m_pp=-1.0, origin_time=origin_time)
        m3 = Source(src_latitude, src_longitude, source_depth_in_m,
                    m_rp=-1.0, origin_time=origin_time)
        m4 = Source(src_latitude, src_longitude, source_depth_in_m,
                    m_rt=1.0, origin_time=origin_time)
        m6 = Source(src_latitude, src_longitude, source_depth_in_m,
                    m_rr=1.0, m_tt=1.0, m_pp=1.0, origin_time=origin_time)
        cl = Source(src_latitude, src_longitude, source_depth_in_m,
                    m_rr=2.0, m_tt=-1.0, m_pp=-1.0, origin_time=origin_time)

        receiver = Receiver(rec_latitude, rec_longitude)

        # Extract all seismograms - leverage the logic of the
        # get_seismograms() method as much as possible.
        args = {'receiver': receiver,
                'dt': dt,
                'kind': kind,
                'kernelwidth': kernelwidth,
                'return_obspy_stream': return_obspy_stream}

        items = [
            ("TSS", m1, "T"),
            ("ZSS", m2, "Z"),
            ("RSS", m2, "R"),
            ("TDS", m3, "T"),
            ("ZDS", m4, "Z"),
            ("RDS", m4, "R"),
            ("ZDD", cl, "Z"),
            ("RDD", cl, "R"),
            ("ZEP", m6, "Z"),
            ("REP", m6, "R")]

        if return_obspy_stream:
            st = Stream()
        else:
            st = {}

        for name, src, comp in items:
            tr = self.get_seismograms(
                source=src, components=comp, **args)
            if return_obspy_stream:
                tr = tr[0]
                tr.stats.channel = name
                st.append(tr)
            else:
                st["mu"] = tr["mu"]
                st[name] = tr[comp]

        return st

    def get_seismograms(self, source, receiver, components=None,
                        kind='displacement', remove_source_shift=True,
                        reconvolve_stf=False, return_obspy_stream=True,
                        dt=None, kernelwidth=12):
        """
        Extract seismograms from the Green's function database.

        :param source: The source definition.
        :type source: :class:`instaseis.source.Source` or
            :class:`instaseis.source.ForceSource`
        :param receiver: The seismic receiver.
        :type receiver: :class:`instaseis.source.Receiver`
        :type components: tuple of str, optional
        :param components: Which components to calculate. Must be a tuple
            containing any combination of ``"Z"``, ``"N"``, ``"E"``,
            ``"R"``, and ``"T"``. Defaults to ``["Z", "N", "E"]`` for two
            component databases, to ``["N", "E"]`` for horizontal only
            databases, and to ``["Z"]`` for vertical only databases.
        :type kind: str, optional
        :param kind: The desired units of the seismogram:
            ``"displacement"``, ``"velocity"``, or ``"acceleration"``.
        :type remove_source_shift: bool, optional
        :param remove_source_shift: Cut all samples before the peak of the
            source time function. This has the effect that the first sample
            is the origin time of the source.
        :type reconvolve_stf: bool, optional
        :param reconvolve_stf: Deconvolve the source time function used in
            the AxiSEM run and convolve with the STF attached to the source.
            For this to be stable, the new STF needs to bandlimited.
        :type return_obspy_stream: bool, optional
        :param return_obspy_stream: Return format is either an
            :class:`obspy.core.stream.Stream` object or a dictionary
            containing the raw NumPy arrays.
        :type dt: float, optional
        :param dt: Desired sampling rate of the seismograms. Resampling is done
            using a Lanczos kernel.
        :type kernelwidth: int, optional
        :param kernelwidth: The width of the sinc kernel used for resampling in
            terms of the original sampling interval. Best choose something
            between 10 and 20.

        :returns: Multi component seismograms.
        :rtype: A :class:`obspy.core.stream.Stream` object or a dictionary
            with NumPy arrays as values.
        """
        if components is None:
            components = self.default_components

        source, receiver = self._get_seismograms_sanity_checks(
            source=source, receiver=receiver, components=components,
            kind=kind, dt=dt)

        # Call the _get_seismograms() method of the respective implementation.
        data = self._get_seismograms(source=source, receiver=receiver,
                                     components=components)

        if dt is None:
            dt_out = self.info.dt
        else:
            dt_out = dt

        stf_deconv_map = {
            0: self.info.sliprate,
            1: self.info.slip}

        # Can never be negative with the current logic.
        n_derivative = KIND_MAP[kind] - STF_MAP[self.info.stf]

        if isinstance(source, ForceSource):
            n_derivative += 1

        if reconvolve_stf and remove_source_shift:
            raise ValueError("'remove_source_shift' argument not "
                             "compatible with 'reconvolve_stf'.")

        # Calculate the final time information about the seismograms.
        time_information = _get_seismogram_times(
            info=self.info, origin_time=source.origin_time, dt=dt,
            kernelwidth=kernelwidth, remove_source_shift=remove_source_shift,
            reconvolve_stf=reconvolve_stf)

        for comp in components:
            if reconvolve_stf:
                # We assume here that the sliprate is well-behaved,
                # e.g. zeros at the boundaries and no energy above the mesh
                # resolution.
                if source.dt is None or source.sliprate is None:
                    raise ValueError("source has no source time function")

                if STF_MAP[self.info.stf] not in [0, 1]:
                    raise NotImplementedError(
                        'deconvolution not implemented for stf %s'
                        % (self.info.stf))

                stf_deconv_f = np.fft.rfft(
                    stf_deconv_map[STF_MAP[self.info.stf]],
                    n=self.info.nfft)

                if abs((source.dt - self.info.dt) / self.info.dt) > 1e-7:
                    raise ValueError("dt of the source not compatible")

                stf_conv_f = np.fft.rfft(source.sliprate,
                                         n=self.info.nfft)

                if source.time_shift is not None:
                    stf_conv_f *= \
                        np.exp(- 1j * rfftfreq(self.info.nfft) *
                               2. * np.pi * source.time_shift / self.info.dt)

                # Apply a 5 percent, at least 5 samples taper at the end.
                # The first sample is guaranteed to be zero in any case.
                tlen = max(int(math.ceil(0.05 * len(data[comp]))), 5)
                taper = np.ones_like(data[comp])
                taper[-tlen:] = scipy.signal.hann(tlen * 2)[tlen:]
                dataf = np.fft.rfft(taper * data[comp], n=self.info.nfft)

                # Ensure numerical stability by not dividing with zero.
                f = stf_conv_f
                _l = np.abs(stf_deconv_f)
                _idx = np.where(_l > 0.0)
                f[_idx] /= stf_deconv_f[_idx]
                f[_l == 0] = 0 + 0j

                data[comp] = np.fft.irfft(dataf * f)[:self.info.npts]

            if dt is not None:
                data[comp] = lanczos_interpolation(
                    data=np.require(data[comp], requirements=["C"]),
                    old_start=0, old_dt=self.info.dt,
                    new_start=time_information["time_shift_at_beginning"],
                    new_dt=dt,
                    new_npts=time_information["npts_before_shift_removal"],
                    a=kernelwidth,
                    window="blackman")

            # Integrate/differentiate before removing the source shift in
            # order to reduce boundary effects at the start of the signal.
            #
            # NEVER to this before the resampling! The error can be really big.
            if n_derivative:
                _diff_and_integrate(n_derivative=n_derivative, data=data,
                                    comp=comp, dt_out=dt_out)

            # If desired, remove the samples before the peak of the source
            # time function.
            if remove_source_shift:
                data[comp] = data[comp][time_information["ref_sample"]:]

        if return_obspy_stream:
            return self._convert_to_stream(
                receiver=receiver, components=components, data=data,
                dt_out=dt_out, starttime=time_information["starttime"])
        else:
            return data

    @staticmethod
    def _convert_to_stream(receiver, components, data, dt_out, starttime,
                           add_band_code=True):
        # Convert to an ObsPy Stream object.
        st = Stream()
        band_code = get_band_code(dt_out)
        instaseis_header = AttribDict(mu=data["mu"])

        for comp in components:
            tr = Trace(
                data=data[comp],
                header={"delta": dt_out,
                        "starttime": starttime,
                        "station": receiver.station,
                        "network": receiver.network,
                        "location": receiver.location,
                        "channel": add_band_code * (band_code + 'X') + comp,
                        "instaseis": instaseis_header})
            st += tr
        return st

    @abstractmethod
    def _get_seismograms(self, source, receiver, components=("Z", "N", "E")):
        raise NotImplementedError

    @abstractmethod
    def _get_seismograms_multiple(self, source, receiver,
                                  components=("Z", "N", "E")):
        raise NotImplementedError

    @abstractmethod
    def _get_info(self):
        """
        Must return a dictionary with the following keys:

        ``"is_reciprocal"``, ``"components"``, ``"source_depth"``,
        ``"velocity_model"``, ``"external_model_name"``, ``"attenuation"``,
        ``"period"``, ``"dump_type"``, ``"excitation_type"``, ``"dt"``,
        ``"sampling_rate"``, ``"npts"``, ``"nnft"``, ``"length"``, ``"stf"``,
        ``"slip"``, ``"sliprate"``, ``"src_shift"``, ``"src_shift_samples"``,
        ``"spatial_order"``, ``"min_radius"``, ``"max_radius"``,
        ``"planet_radius"``, ``"min_d"``, ``"max_d"``, ``"time_scheme"``,
        ``"directory"``, ``"filesize"``, ``"compiler"``, ``"user"``,
        ``"format_version"``, ``"axisem_version"``, ``"datetime"``
        """
        raise NotImplementedError

    def get_seismograms_finite_source(self, sources, receiver,
                                      components=None,
                                      kind='displacement', dt=None,
                                      kernelwidth=12, correct_mu=False,
                                      progress_callback=None):
        """
        Extract seismograms for a finite source from an Instaseis database.

        :param sources: A collection of point sources.
        :type sources: :class:`~instaseis.source.FiniteSource` or list of
            :class:`~instaseis.source.Source` objects.
        :param receiver: The seismic receiver.
        :type receiver: :class:`instaseis.source.Receiver`
        :type components: tuple of str, optional
        :param components: Which components to calculate. Must be a tuple
            containing any combination of ``"Z"``, ``"N"``, ``"E"``,
            ``"R"``, and ``"T"``. Defaults to ``["Z", "N", "E"]`` for two
            component databases, to ``["N", "E"]`` for horizontal only
            databases, and to ``["Z"]`` for vertical only databases.
        :type kind: str, optional
        :param kind: The desired units of the seismogram:
            ``"displacement"``, ``"velocity"``, or ``"acceleration"``.
        :type dt: float, optional
        :param dt: Desired sampling rate of the seismograms. Resampling is done
            using a Lanczos kernel.
        :type kernelwidth: int, optional
        :param kernelwidth: The width of the sinc kernel used for resampling in
            terms of the original sampling interval. Best choose something
            between 10 and 20.
        :type correct_mu: bool, optional
        :param correct_mu: Correct the source magnitude for the actual shear
            modulus from the model.
        :type progress_callback: function, optional
        :param progress_callback: Optional callback function that will be
            called with current source number and the number of total
            sources for each calculated source. Useful for integration into
            user interfaces to provide some kind of progress information. If
            the callback returns ``True``, the calculation will be cancelled.

        :returns: Multi component finite source seismogram.
        :rtype: :class:`obspy.core.stream.Stream`
        """
        if components is None:
            components = self.default_components

        if not self.info.is_reciprocal:
            raise NotImplementedError

        data_summed = {}
        count = len(sources)
        for _i, source in enumerate(sources):
            # Don't perform the diff/integration here, but after the
            # resampling later on.
            data = self.get_seismograms(
                source, receiver, components, reconvolve_stf=True,
                # Effectively results in nothing happening.
                kind=INV_KIND_MAP[STF_MAP[self.info.stf]],
                return_obspy_stream=False, remove_source_shift=False)

            if correct_mu:
                corr_fac = data["mu"] / DEFAULT_MU,
            else:
                corr_fac = 1

            for comp in components:
                if comp in data_summed:
                    data_summed[comp] += data[comp] * corr_fac
                else:
                    data_summed[comp] = data[comp] * corr_fac
            # Only used for the GUI.
            if progress_callback:  # pragma: no cover
                cancel = progress_callback(_i + 1, count)
                if cancel:
                    return None

        if dt is not None:
            for comp in components:
                # We don't need to align a sample to the peak of the source
                # time function here.
                new_npts = int(round(
                    (len(data[comp]) - 1) * self.info.dt / dt, 6) + 1)
                data_summed[comp] = lanczos_interpolation(
                    data=np.require(data_summed[comp], requirements=["C"]),
                    old_start=0, old_dt=self.info.dt, new_start=0, new_dt=dt,
                    new_npts=new_npts, a=kernelwidth, window="blackman")

                # The resampling assumes zeros outside the data range. This
                # does not introduce any errors at the beginning as the data is
                # actually zero there but it does affect the end. We will
                # remove all samples that are affected by the boundary
                # conditions here.
                #
                # Also don't cut it for the "identify" interpolation which is
                # important for testing.
                if round(dt / self.info.dt, 6) != 1.0:
                    affected_area = kernelwidth * self.info.dt
                    data_summed[comp] = \
                        data_summed[comp][:-int(np.ceil(affected_area / dt))]

        if dt is None:
            dt_out = self.info.dt
        else:
            dt_out = dt

        # Integrate/differentiate here. No need to do it for every single
        # seismogram and stack the errors.
        n_derivative = KIND_MAP[kind] - STF_MAP[self.info.stf]
        if n_derivative:
            for comp in data_summed.keys():
                _diff_and_integrate(n_derivative=n_derivative,
                                    data=data_summed, comp=comp, dt_out=dt_out)

        # Convert to an ObsPy Stream object.
        st = Stream()
        band_code = get_band_code(dt_out)
        for comp in components:
            tr = Trace(data=data_summed[comp],
                       header={"delta": dt_out,
                               "station": receiver.station,
                               "network": receiver.network,
                               "location": receiver.location,
                               "channel": "%sX%s" % (band_code, comp)})
            st += tr
        return st

    def get_seismograms_hybrid_source(self, sources, receiver,
                                      components=None,
                                      kind='displacement', dt=None,
                                      kernelwidth=12,
                                      return_obspy_stream=False):

        """
        Extract seismograms for a hybrid source (constructed from an outcome 
        of a local simulation) from a reciprocal Instaseis database.
        :param sources: A collection of point sources.
        :type sources: :class:`~instaseis.source.HybridSources`
        :param receiver: The seismic receiver.
        :type receiver: :class:`instaseis.source.Receiver`
        :type components: tuple of str, optional
        :param components: Which components to calculate. Must be a tuple
            containing any combination of ``"Z"``, ``"N"``, ``"E"``,
            ``"R"``, and ``"T"``. Defaults to ``["Z", "N", "E"]`` for two
            component databases, to ``["N", "E"]`` for horizontal only
            databases, and to ``["Z"]`` for vertical only databases.
        :type kind: str, optional
        :param kind: The desired units of the seismogram:
            ``"displacement"``, ``"velocity"``, or ``"acceleration"``.
        :type dt: float, optional
        :param dt: Desired sampling rate of the seismograms. Resampling is done
            using a Lanczos kernel. If specified, the sampling rate must be 
            higher than the sampling rate of the local hybrid simulation.
        :type kernelwidth: int, optional
        :param kernelwidth: The width of the sinc kernel used for resampling in
            terms of the original sampling interval. Best choose something
            between 10 and 20.

        :returns: Multi component hybrid source seismogram.
        :rtype: :class:`obspy.core.stream.Stream`
        """
        if components is None:
            components = self.default_components

        if not self.info.is_reciprocal:
            raise NotImplementedError

        data_summed = {}

        for _i, source in enumerate(sources.pointsources):

            if source.dt is None or source.sliprate is None:
                raise ValueError("Source has no source time function.")

            # Don't perform the diff/integration here, but after the
            # resampling later on.
            if isinstance(source, Source):
                kind_tmp = INV_KIND_MAP[STF_MAP[self.info.stf]]
            elif isinstance(source, ForceSource):
                kind_tmp = INV_KIND_MAP[STF_MAP[self.info.stf] - 1]
            else:
                raise NotImplementedError

            data = self.get_seismograms(
                source, receiver, components,
                # Effectively results in nothing happening.
                kind=kind_tmp, return_obspy_stream=False,
                remove_source_shift=False)

            duration = (self.info.npts - 1) * self.info.dt
            new_npts = int(round(duration / source.dt, 6)) + 1
            new_nfft = int(next_pow_2(new_npts) * 2)

            # Next lines "out of the comp-loop" relative to the other
            # reconvolutions

            if STF_MAP[self.info.stf] not in [1]:
                raise NotImplementedError(
                    'deconvolution not implemented for stf %s'
                    'reciprocal database for hybrid is required to have a '
                    'gauss_0 or dirac_0 stf'
                    % (self.info.stf))

            stf_deconv_map = {
                0: self.info.sliprate,
                1: self.info.slip}

            new_dt = source.dt
            if new_dt > self.info.dt:  # we can only upsample the db
                raise ValueError("dt of the source not compatible")

            stf_deconv = stf_deconv_map[STF_MAP[self.info.stf]]

            stf_deconv = lanczos_interpolation(data=stf_deconv,
                                               old_start=0, old_dt=self.info.dt,
                                               new_start=0, new_dt=new_dt,
                                               new_npts=new_npts, a=12,
                                               window="blackman")

            for comp in components:
                # We assume here that the sliprate is well-behaved,
                # e.g. zeros at the boundaries and no energy above the mesh
                # resolution.
                stf_deconv_f = np.fft.rfft(stf_deconv, n=new_nfft)

                stf_conv_f = np.fft.rfft(source.sliprate,
                                         n=new_nfft)
                data_new = lanczos_interpolation(data=data[comp],
                                             old_start=0, old_dt=self.info.dt,
                                             new_start=0, new_dt=new_dt,
                                             new_npts=new_npts, a=12,
                                             window="blackman")

                # Apply a 5 percent, at least 5 samples taper at the end.
                # The first sample is guaranteed to be zero in any case.
                tlen = max(int(math.ceil(0.05 * len(data_new))), 5)
                taper = np.ones_like(data_new)
                taper[-tlen:] = scipy.signal.hann(tlen * 2)[tlen:]
                dataf = np.fft.rfft(taper * data_new, n=new_nfft)

                # Ensure numerical stability by not dividing with zero.
                f = stf_conv_f
                _l = np.abs(stf_deconv_f)
                _idx = np.where(_l > 0.0)
                f[_idx] /= stf_deconv_f[_idx]
                f[_l == 0] = 0 + 0j

                data[comp] = np.fft.irfft(dataf * f)[:new_npts]

            for comp in components:
                if comp in data_summed:
                    data_summed[comp] += data[comp]
                else:
                    data_summed[comp] = data[comp]

        if dt is not None:
            if dt > new_dt:
                raise ValueError("We can only upsample the result.")
            for comp in components:
                # We don't need to align a sample to the peak of the source
                # time function here.
                new_npts = int(round((len(data_summed[comp]) - 1) *
                                     new_dt / dt, 6) + 1)
                data_summed[comp] = lanczos_interpolation(
                    data=np.require(data_summed[comp],
                                    requirements=["C"]),
                    old_start=0, old_dt=new_dt, new_start=0, new_dt=dt,
                    new_npts=new_npts, a=kernelwidth, window="blackman")
                # The resampling assumes zeros outside the data range. This
                # does not introduce any errors at the beginning as the data is
                # actually zero there but it does affect the end. We will
                # remove all samples that are affected by the boundary
                # conditions here.
                #
                # Also don't cut it for the "identify" interpolation which is
                # important for testing.
                if round(dt / new_dt, 6) != 1.0:
                    affected_area = kernelwidth * new_dt
                    data_summed[comp] = \
                        data_summed[comp][
                        :-int(np.ceil(affected_area / dt))]

        if dt is None:
            dt_out = new_dt
        else:
            dt_out = dt

        # Integrate/differentiate here. No need to do it for every single
        # seismogram and stack the errors.
        n_derivative = KIND_MAP[kind]

        if n_derivative:
            for comp in data_summed.keys():
                _diff_and_integrate(n_derivative=n_derivative,
                                    data=data_summed, comp=comp,
                                    dt_out=dt_out)

        band_code = get_band_code(dt_out)
        if return_obspy_stream:
            # Convert to an ObsPy Stream object.
            st = Stream()
            for comp in components:
                tr = Trace(data=data_summed[comp],
                           header={"delta": dt_out,
                                   "station": receiver.station,
                                   "network": receiver.network,
                                   "location": receiver.location,
                                   "channel": "%sX%s" % (band_code, comp)})
                st += tr
            return st
        else:
            data_summed["band_code"] = band_code
            data_summed["delta"] = dt_out

            return data_summed

    def get_seismograms_hybrid_NEW(self, fieldsfile, coordsfile, receiver,
                                      components=None,
                                      kind='displacement', dt=None,
                                      kernelwidth=12,
                                      return_obspy_stream=False,
                                      bg_field_file=None,  npoints_rank=None,
                                      start_idx=None):

        """
        Extract seismograms for a hybrid source (constructed from an outcome
        of a local simulation) from a reciprocal Instaseis database.
        :param sources: A collection of point sources.
        :type sources: :class:`~instaseis.source.HybridSources`
        :param receiver: The seismic receiver.
        :type receiver: :class:`instaseis.source.Receiver`
        :type components: tuple of str, optional
        :param components: Which components to calculate. Must be a tuple
            containing any combination of ``"Z"``, ``"N"``, ``"E"``,
            ``"R"``, and ``"T"``. Defaults to ``["Z", "N", "E"]`` for two
            component databases, to ``["N", "E"]`` for horizontal only
            databases, and to ``["Z"]`` for vertical only databases.
        :type kind: str, optional
        :param kind: The desired units of the seismogram:
            ``"displacement"``, ``"velocity"``, or ``"acceleration"``.
        :type dt: float, optional
        :param dt: Desired sampling rate of the seismograms. Resampling is done
            using a Lanczos kernel. If specified, the sampling rate must be
            higher than the sampling rate of the local hybrid simulation.
        :type kernelwidth: int, optional
        :param kernelwidth: The width of the sinc kernel used for resampling in
            terms of the original sampling interval. Best choose something
            between 10 and 20.

        :returns: Multi component hybrid source seismogram.
        :rtype: :class:`obspy.core.stream.Stream`
        """
        if components is None:
            components = self.default_components

        if not self.info.is_reciprocal:
            raise NotImplementedError

        f_fields = h5py.File(fieldsfile, "r")
        f_coords = h5py.File(coordsfile, "r")

        if bg_field_file:
            f_bg_field = h5py.File(bg_field_file, "r")
        # review bg_field_file needs the same group name too!
        if "spherical" in f_fields and "spherical" in f_coords:
            local_fields = False
            grp_fields = f_fields['spherical']
            grp_coords = f_coords['spherical']
            if bg_field_file:
                grp_bg_field = f_bg_field['spherical']
        elif "local" in f_fields and "local" in f_coords:
            local_fields = True
            grp_fields = f_fields['local']
            grp_coords = f_coords['local']
            rotmat = grp_coords.attrs['rotmat_xyz_loc_to_glob']
            radius_of_box_top = grp_coords.attrs['radius_of_box_top'][0]
            if type(radius_of_box_top) is np.ndarray:
                radius_of_box_top = radius_of_box_top[0]
            if bg_field_file:
                grp_bg_field = f_bg_field['local']
        else:
            raise NotImplementedError("Only spherical or local groups "
                                      "allowed. Both files must have the same "
                                      "groups, i.e. be in the same "
                                      "coordinates.")
        if npoints_rank is None:
            npoints = grp_coords.attrs['nb_points']
        else:
            npoints = npoints_rank

        tpr = grp_coords['coordinates'][int(start_idx):int(
            start_idx) + int(npoints), :]
        normals = grp_coords['normals']
        weights = grp_coords['gll_weights']
        dt_stf = grp_fields.attrs['dt']
        if type(dt_stf) is np.ndarray:
            dt_stf = dt_stf[0]

        if "local" in f_coords:
            tpr[:, 2] += radius_of_box_top  # radius of the Earth
            tpr = hybrid_coord_transform_local_cartesian_to_tpr(
                tpr, rotmat)

        mu_all = f_coords['Instaseis_medium_params/mu']
        lbd_all = f_coords['Instaseis_medium_params/lambda']
        xi_all = f_coords['Instaseis_medium_params/xi']
        phi_all = f_coords['Instaseis_medium_params/phi']
        eta_all = f_coords['Instaseis_medium_params/eta']

        # When extracting from hdf5, dt is a float. When extracting from
        # netcdf, dt is a numpy array of length 1.
        if type(dt_stf) is np.ndarray:
            dt_stf = dt_stf[0]

        displ_all = grp_fields['displacement']
        traction_all = None
        strain_all = None
        if bg_field_file:
            velocity_bg_all = grp_bg_field['velocity']
            stress_bg_all = grp_bg_field['stress']

        if 'traction' in grp_fields:
            traction_all = grp_fields['traction']
        elif 'strain' in grp_fields:
            strain_all = grp_fields['strain']
        else:
            ValueError("Need strains or tractions to repropagate field via "
                       "hybrid sources.")

        data_summed = {}
        for j in np.arange(npoints):
            i = j + int(start_idx)
            n = np.array(normals[i, :], dtype=np.float64)
            w = weights[i]

            # review only transverse isotropy in this case?
            elastic_params = {"mu":  mu_all[i], "lambda": lbd_all[i],
                              "xi": xi_all[i], "phi": phi_all[i],
                              "eta": eta_all[i], "fa_ani_thetal": 0.0,
                              "fa_ani_phil": 0.0}
            if bg_field_file:
                sources = HybridSourceSingle(
                     tpr[j, :], n, w, displ_all[i, :, :], elastic_params,
                     dt_stf,
                     velocity_bg=velocity_bg_all[i, :, :],
                     stress_bg=stress_bg_all[i, :, :],
                     strain=strain_all[i, :, :],
                     traction=None, local_fields=local_fields, rotmat=rotmat)
            else:
                sources = HybridSourceSingle(
                    tpr[j, :], n, w, displ_all[i, :, :], elastic_params, dt_stf,
                    velocity_bg=None,
                    stress_bg=None,
                    strain=strain_all[i, :, :],
                    traction=None, local_fields=local_fields, rotmat=rotmat)

            # review the params have to be ready before this to build the
            # sources... - awkward

            params, data_all = self._get_seismograms_multiple(
                        sources, receiver, components)
            duration = (self.info.npts - 1) * self.info.dt
            new_npts = int(round(duration / sources.pointsources[0].dt, 6)) + 1
            new_nfft = int(next_pow_2(new_npts) * 2)

            if STF_MAP[self.info.stf] not in [1]:
                raise NotImplementedError(
                    'deconvolution not implemented for stf %s'
                    'reciprocal database for hybrid is required to have a '
                    'gauss_0 or dirac_0 stf'
                    % (self.info.stf))

            stf_deconv_map = {
                0: self.info.sliprate,
                1: self.info.slip}

            new_dt = sources.pointsources[0].dt
            if new_dt > self.info.dt:  # we can only upsample the db
                raise ValueError("dt of the source not compatible")

            stf_deconv = stf_deconv_map[STF_MAP[self.info.stf]]

            stf_deconv = lanczos_interpolation(data=stf_deconv,
                                               old_start=0,
                                               old_dt=self.info.dt,
                                               new_start=0, new_dt=new_dt,
                                               new_npts=new_npts, a=12,
                                               window="blackman")
            stf_deconv_f = np.fft.rfft(stf_deconv, n=new_nfft)

            for _i, source in enumerate(sources.pointsources):

                if source.dt is None or source.sliprate is None:
                    raise ValueError("Source has no source time function.")
                data = data_all[_i]

                for comp in components:
                    # We assume here that the sliprate is well-behaved,
                    # e.g. zeros at the boundaries and no energy above the mesh
                    # resolution.
                    # stf_deconv_f = np.fft.rfft(stf_deconv, n=new_nfft)

                    stf_conv_f = np.fft.rfft(source.sliprate,
                                             n=new_nfft)
                    data_new = lanczos_interpolation(data=data[comp],
                                                 old_start=0, old_dt=self.info.dt,
                                                 new_start=0, new_dt=new_dt,
                                                 new_npts=new_npts, a=12,
                                                 window="blackman")

                    # Apply a 5 percent, at least 5 samples taper at the end.
                    # The first sample is guaranteed to be zero in any case.
                    tlen = max(int(math.ceil(0.05 * len(data_new))), 5)
                    taper = np.ones_like(data_new)
                    taper[-tlen:] = scipy.signal.hann(tlen * 2)[tlen:]
                    dataf = np.fft.rfft(taper * data_new, n=new_nfft)

                    # Ensure numerical stability by not dividing with zero.
                    f = stf_conv_f
                    _l = np.abs(stf_deconv_f)
                    _idx = np.where(_l > 0.0)
                    f[_idx] /= stf_deconv_f[_idx]
                    f[_l == 0] = 0 + 0j

                    data[comp] = np.fft.irfft(dataf * f)[:new_npts]

                for comp in components:
                    if comp in data_summed:
                        data_summed[comp] += data[comp]
                    else:
                        data_summed[comp] = data[comp]

        if dt is not None and abs(dt - new_dt) > 1e-7:
            if dt > new_dt:
                raise ValueError("We can only upsample the result.")
            for comp in components:
                # We don't need to align a sample to the peak of the source
                # time function here.
                new_npts = int(round((len(data_summed[comp]) - 1) *
                                     new_dt / dt, 6) + 1)
                data_summed[comp] = lanczos_interpolation(
                    data=np.require(data_summed[comp],
                                    requirements=["C"]),
                    old_start=0, old_dt=new_dt, new_start=0, new_dt=dt,
                    new_npts=new_npts, a=kernelwidth, window="blackman")
                # The resampling assumes zeros outside the data range. This
                # does not introduce any errors at the beginning as the data is
                # actually zero there but it does affect the end. We will
                # remove all samples that are affected by the boundary
                # conditions here.
                #
                # Also don't cut it for the "identify" interpolation which is
                # important for testing.
                if round(dt / new_dt, 6) != 1.0:
                    affected_area = kernelwidth * new_dt
                    data_summed[comp] = \
                        data_summed[comp][
                        :-int(np.ceil(affected_area / dt))]

        if dt is None:
            dt_out = new_dt
        elif abs(dt - new_dt) < 1e-7:
            dt_out = new_dt
        else:
            dt_out = dt

        # Integrate/differentiate here. No need to do it for every single
        # seismogram and stack the errors.
        n_derivative = KIND_MAP[kind]

        print(n_derivative)

        if n_derivative:
            for comp in data_summed.keys():
                _diff_and_integrate(n_derivative=n_derivative,
                                    data=data_summed, comp=comp,
                                    dt_out=dt_out)

        band_code = get_band_code(dt_out)
        if return_obspy_stream:
            # Convert to an ObsPy Stream object.
            st = Stream()
            for comp in components:
                tr = Trace(data=data_summed[comp],
                           header={"delta": dt_out,
                                   "station": receiver.station,
                                   "network": receiver.network,
                                   "location": receiver.location,
                                   "channel": "%sX%s" % (band_code, comp)})
                st += tr
            return st
        else:
            data_summed["band_code"] = band_code
            data_summed["delta"] = dt_out

            return data_summed

    def get_elastic_params(self, source, receiver):
        """
        Extract elastic parameters mu, lambda, xi, phi, eta 
        from an Instaseis database. Saves extracted data in a hdf5 file.
        :type source: :class:`instaseis.source.Source` or
            :class:`instaseis.source.ForceSource`
        :param source: The source.
        :type receiver: list of :class:`instaseis.source.Receiver`
        :param receiver: The receivers that define a list of points on which we 
            wish to extract elastic parameters.
        :type outfile: string
        :param outfile: Path to the .hdf5 file where we wish to save the 
            "elastic_params" dataset with mu, lambda, xi, phi, eta 
        """
        if self.info.dump_type != 'displ_only':
            raise NotImplementedError

        return self._get_elastic_params(source, receiver)

    def get_data_hybrid(self, source, receiver, dumpfields,
                        dumpcoords="spherical", coords_rotmat=None,
                        remove_source_shift=True,
                        reconvolve_stf=False, filter_freqs=None, dt=None,
                        kernelwidth=12):
        """
        Extract data for hybrid modelling from an Instaseis database. 
        Outputs a dictionary with dumpfields as keys and data in tpr.
        Note that this implementation is not consistent with the general 
        instaseis logic. If we request displacement from a forward Instaseis 
        database with gaussian STF, we are going to get the actual 
        displacement with respect to the gaussian. (In classic Instaseis, 
        we always get displacement with respect to the error function, 
        i.e. requesting displacement from a forward Instaseis 
        database with gaussian STF would mean that the displacement of this 
        database is integrated. 
        
        :type source: :class:`instaseis.source.Source` or
            :class:`instaseis.source.ForceSource`
        :param source: The source.
        :type receiver: :class:`instaseis.source.Receiver`
        :param receiver: The receiver.
        :type dumpfields: tuple of str
        :param dumpfields: Which fields to dump. Must be a tuple
            containing any combination of ``"displacement"``, ``"velocity"``, 
            ``"strain"``, and ``"traction"``.
        :type remove_source_shift: bool, optional
        :param remove_source_shift: Cut all samples before the peak of the
            source time function. This has the effect that the first sample
            is the origin time of the source. Defaults to True.
        :type reconvolve_stf: bool, optional
        :param reconvolve_stf: Deconvolve the source time function used in
            the AxiSEM run and convolve with the STF attached to the source.
            For this to be stable, the new STF needs to bandlimited. 
            Defaults to False.
        :type filter_freqs: tuple of float, optional
        :param filter_freqs: A tuple (freq_min, freq_max) to bandpass filter 
            AxiSEM data. Defaults to None. 
        :type dt: float, optional
        :param dt: Desired sampling rate of the dumped fields. Resampling is 
            done using a Lanczos kernel. If None, defaults to the dt of the 
            daatbase.
        :type kernelwidth: int, optional
        :param kernelwidth: The width of the sinc kernel used for resampling in
            terms of the original sampling interval. Best choose something
            between 10 and 20.
        """

        if self.info.is_reciprocal:
            raise NotImplementedError("Need a forward Instaseis database for "
                                      "hybrid data extraction.")

        components = ("hybrid",)
        if "strain" or "traction" or "stress" in dumpfields:
            components += ("strain",)
        if "local" in dumpcoords:
            components += ("local",)

        if "local" in dumpcoords and coords_rotmat is None:
            raise ValueError("Need the rotation matrix to output local "
                             "coordinates.")

        data = self._get_data_hybrid(source, receiver, dt, filter_freqs,
                                     components, coords_rotmat)
        # data comes out in tpr

        if reconvolve_stf and remove_source_shift:
            raise ValueError("'remove_source_shift' argument not "
                             "compatible with 'reconvolve_stf'.")

        # Calculate the final time information about the seismograms.
        time_information = _get_seismogram_times(
            info=self.info, origin_time=source.origin_time, dt=dt,
            kernelwidth=kernelwidth, remove_source_shift=remove_source_shift,
            reconvolve_stf=reconvolve_stf)

        stf_deconv_map = {
            0: self.info.sliprate,
            1: self.info.slip}

        if "displacement" or "velocity" in dumpfields:
            displ = data["displacement"]

            vel = {}
            for comp in displ.keys():
                # 1. reconvolve stf
                if reconvolve_stf:

                    if source.dt is None or source.sliprate is None:
                        raise ValueError("source has no source time function")
                    if STF_MAP[self.info.stf] not in [0, 1]:
                        raise NotImplementedError(
                            'deconvolution not implemented for stf %s'
                            % (self.info.stf))
                    if abs((source.dt - self.info.dt) / self.info.dt) > 1e-7:
                        raise ValueError("dt of the source not compatible")

                    stf_deconv_f = np.fft.rfft(
                        stf_deconv_map[STF_MAP[self.info.stf]],
                        n=self.info.nfft)
                    stf_conv_f = np.fft.rfft(source.sliprate,
                                             n=self.info.nfft)
                    if source.time_shift is not None:
                        stf_conv_f *= \
                            np.exp(- 1j * rfftfreq(self.info.nfft) *
                                   2. * np.pi * source.time_shift / self.info.dt)

                    # Apply a 5 percent, at least 5 samples taper at the end.
                    # The first sample is guaranteed to be zero in any case.
                    tlen = max(int(math.ceil(0.05 * len(displ[comp]))), 5)
                    taper = np.ones_like(displ[comp])
                    taper[-tlen:] = scipy.signal.hann(tlen * 2)[tlen:]
                    dataf = np.fft.rfft(taper * displ[comp], n=self.info.nfft)

                    # Ensure numerical stability by not dividing with zero.
                    f = stf_conv_f
                    _l = np.abs(stf_deconv_f)
                    _idx = np.where(_l > 0.0)
                    f[_idx] /= stf_deconv_f[_idx]
                    f[_l == 0] = 0 + 0j
                    displ[comp] = np.fft.irfft(dataf * f)[:self.info.npts]

                # 2. interpolate
                if dt is not None:
                    displ[comp] = np.concatenate(
                        [np.zeros(20), displ[comp], np.zeros(20)])
                    displ[comp] = lanczos_interpolation(
                        data=np.require(displ[comp],  requirements=["C"]),
                        old_start=-20 * self.info.dt,
                        old_dt=self.info.dt,
                        new_start=time_information["time_shift_at_beginning"],
                        new_dt=dt,
                        new_npts=time_information["npts_before_shift_removal"],
                        a=kernelwidth,
                        window="blackman")
                    displ[comp][0] = 0.0

                # 3. remove src shift
                if remove_source_shift:
                    displ[comp] = displ[comp][time_information["ref_sample"]:]

                # 4. grad for velocity
                if "velocity" in dumpfields:
                    if dt is not None:
                        vel[comp] = np.gradient(displ[comp], dt)
                    else:
                        vel[comp] = np.gradient(displ[comp], self.info.dt)

                # 5. filter out
                if filter_freqs is not None:
                    displ[comp] = bandpass(displ[comp],
                                           freqmin=filter_freqs[0],  # highpass
                                           freqmax=filter_freqs[1],  # lowpass
                                           df=1. / self.info.dt,
                                           corners=4, zerophase=True)

        if "strain" or "traction" or "stress" in dumpfields:
            strain = data["strain"]

            for comp in strain.keys():
                # 1. reconvolve stf
                if reconvolve_stf:

                    if source.dt is None or source.sliprate is None:
                        raise ValueError("source has no source time function")
                    if STF_MAP[self.info.stf] not in [0, 1]:
                        raise NotImplementedError(
                            'deconvolution not implemented for stf %s'
                            % (self.info.stf))
                    if abs((source.dt - self.info.dt) / self.info.dt) > 1e-7:
                        raise ValueError("dt of the source not compatible")

                    stf_deconv_f = np.fft.rfft(
                        stf_deconv_map[STF_MAP[self.info.stf]],
                        n=self.info.nfft)
                    stf_conv_f = np.fft.rfft(source.sliprate,
                                             n=self.info.nfft)
                    if source.time_shift is not None:
                        stf_conv_f *= \
                            np.exp(- 1j * rfftfreq(self.info.nfft) *
                                   2. * np.pi * source.time_shift / self.info.dt)

                    # Apply a 5 percent, at least 5 samples taper at the end.
                    # The first sample is guaranteed to be zero in any case.
                    tlen = max(int(math.ceil(0.05 * len(strain[comp]))), 5)
                    taper = np.ones_like(strain[comp])
                    taper[-tlen:] = scipy.signal.hann(tlen * 2)[tlen:]
                    dataf = np.fft.rfft(taper * strain[comp], n=self.info.nfft)

                    # Ensure numerical stability by not dividing with zero.
                    f = stf_conv_f
                    _l = np.abs(stf_deconv_f)
                    _idx = np.where(_l > 0.0)
                    f[_idx] /= stf_deconv_f[_idx]
                    f[_l == 0] = 0 + 0j
                    strain[comp] = np.fft.irfft(dataf * f)[:self.info.npts]

                # 2. interpolate
                if dt is not None:
                    strain[comp] = np.concatenate(
                        [np.zeros(20), strain[comp], np.zeros(20)])
                    strain[comp] = lanczos_interpolation(
                        data=np.require(strain[comp], requirements=["C"]),
                        old_start=-20 * self.info.dt,
                        old_dt=self.info.dt,
                        new_start=time_information["time_shift_at_beginning"],
                        new_dt=dt,
                        new_npts=time_information["npts_before_shift_removal"],
                        a=kernelwidth,
                        window="blackman")
                    strain[comp][0] = 0.0

                # 3. remove src shift
                if remove_source_shift:
                    strain[comp] = strain[comp][time_information["ref_sample"]:]

                # 4. filter out
                if filter_freqs is not None:
                    strain[comp] = bandpass(strain[comp],
                                            freqmin=filter_freqs[0],  # highpass
                                            freqmax=filter_freqs[1],  # lowpass
                                            df=1. / self.info.dt,
                                            corners=4, zerophase=True)

        if "displacement" in dumpfields:
            displ_array = np.zeros((len(displ['t']), 3))
            displ_array[:, 0] = displ['t']
            displ_array[:, 1] = displ['p']
            displ_array[:, 2] = displ['r']
            data["displacement"] = displ_array
        if "velocity" in dumpfields:
            vel_array = np.zeros((len(vel['t']), 3))
            vel_array[:, 0] = vel['t']
            vel_array[:, 1] = vel['p']
            vel_array[:, 2] = vel['r']
            data["velocity"] = vel_array
        if "strain" or "traction" or "stress" in dumpfields:
            strain_array = np.zeros((len(strain['t']), 6))
            strain_array[:, 0] = strain['t']
            strain_array[:, 1] = strain['p']
            strain_array[:, 2] = strain['r']
            strain_array[:, 3] = strain['rp']
            strain_array[:, 4] = strain['rt']
            strain_array[:, 5] = strain['tp']
            data["strain"] = strain_array

        return data

    @abstractmethod
    def _get_data_hybrid(self, source, receiver, dt, filter_freqs,
                         components, coords_rotmat):
        raise NotImplementedError

    @abstractmethod
    def _get_elastic_params(self, source, receiver):
        raise NotImplementedError

    def _get_greens_seiscomp_sanity_checks(self, epicentral_distance_degree,
                                           source_depth_in_m, kind, dt):
        """
        Common sanity checks for the get_greens_seiscomp method.

        :param epicentral_distance_degree: The epicentral distance in degree.
        :type epicentral_distance_degree: float
        :param source_depth_in_m: The source depth in m below the surface.
        :type source_depth_in_m: float
        :param kind: The desired units of the seismogram:
            ``"displacement"``, ``"velocity"``, or ``"acceleration"``.
        :type kind: str
        """
        if dt is not None:
            if dt <= 0.0:
                raise ValueError("dt must be bigger than 0.")
            elif dt > self.info.dt:
                raise ValueError(
                    "The database is sampled with a sample spacing of %.3f "
                    "seconds. You must not pass a 'dt' larger than that as "
                    "that would be a downsampling operation which Instaseis "
                    "does not do." % self.info.dt)

        if kind not in ['displacement', 'velocity', 'acceleration']:
            raise ValueError("unknown kind '%s'." % (kind,))

        if not self.info.is_reciprocal:
            raise ValueError('forward DB cannot be used with '
                             'get_greens_function()')

        if not self.info.components == 'vertical and horizontal':
            raise ValueError('get_greens_function() needs a DB with both '
                             'vertical and horizontal components')

        d = epicentral_distance_degree
        if not self.info.min_d <= d <= self.info.max_d:
            raise ValueError(
                'epicentral_distance_degree should be in [%.1f, %.1f]' % (
                    self.info.min_d, self.info.max_d))

        # Check source depth.
        src_radius = self.info.planet_radius - source_depth_in_m
        if src_radius < self.info.min_radius:
            msg = (
                "Source too deep. Source would be located at a radius of "
                "%.1f meters. The database supports source radii from "
                "%.1f to %.1f meters." % (src_radius, self.info.min_radius,
                                          self.info.max_radius))
            raise ValueError(msg)
        elif src_radius > self.info.max_radius:
            msg = (
                "Source is too shallow. Source would be located at a "
                "radius of %.1f meters. The database supports source "
                "radii from %.1f to %.1f meters." % (
                    src_radius, self.info.min_radius,
                    self.info.max_radius))
            raise ValueError(msg)

    def _get_seismograms_sanity_checks(self, source, receiver, components,
                                       kind, dt):
        """
        Common sanity checks for the get_seismograms method. Also parses
        source and receiver objects if necessary.

        :param source: instaseis.Source or instaseis.ForceSource object
        :type source: :class:`instaseis.source.Source` or
            :class:`instaseis.source.ForceSource`
        :param receiver: instaseis.Receiver object
        :type receiver: :class:`instaseis.source.Receiver`
        :param components: a tuple containing any combination of the
            strings ``"Z"``, ``"N"``, ``"E"``, ``"R"``, and ``"T"``
        :param kind: 'displacement', 'velocity' or 'acceleration'
        """
        if dt is not None:
            if dt <= 0.0:
                raise ValueError("dt must be bigger than 0.")
            elif dt > self.info.dt:
                raise ValueError(
                    "The database is sampled with a sample spacing of %.3f "
                    "seconds. You must not pass a 'dt' larger than that as "
                    "that would be a downsampling operation which Instaseis "
                    "does not do." % self.info.dt)

        if isinstance(source, FiniteSource):
            raise TypeError(
                "Please use the `get_seismograms_finite_source()` method to "
                "compute seisomgrams with finite sources.")

        # Attempt to parse them if the types are not correct.
        if not isinstance(source, Source) and \
                not isinstance(source, ForceSource):
            source = Source.parse(source)
        if not isinstance(receiver, Receiver):
            # This only works in the special case of one station, otherwise
            # it has to be called more then once.
            rec = Receiver.parse(receiver)
            if len(rec) != 1:
                raise ValueError("Receiver object/file contains multiple "
                                 "stations. Please parse outside the "
                                 "get_seismograms() function and call in a "
                                 "loop.")
            receiver = rec[0]

        if kind not in ['displacement', 'velocity', 'acceleration']:
            raise ValueError("unknown kind '%s'" % (kind,))

        for comp in components:
            if comp not in ["N", "E", "Z", "R", "T"]:
                raise ValueError("Invalid component: %s" % comp)

        if self.info.is_reciprocal:
            if receiver.depth_in_m is not None:
                warnings.warn('Receiver depth cannot be changed when reading '
                              'from reciprocal DB. Using depth from the DB.')

            if any(comp in components for comp in ['N', 'E', 'R', 'T']) and \
                    "horizontal" not in self.info.components:
                raise ValueError("vertical component only DB")

            if 'Z' in components and "vertical" not in self.info.components:
                raise ValueError("horizontal component only DB")

        else:
            if source.depth_in_m is not None:
                warnings.warn('Source depth cannot be changed when reading '
                              'from forward DB. Using depth from the DB.')

        # Make sure that the source is within the domain.
        if self.info.is_reciprocal and source.depth_in_m is not None:
            src_radius = self.info.planet_radius - source.depth_in_m
            if src_radius < self.info.min_radius:
                msg = (
                    "Source too deep. Source would be located at a radius of "
                    "%.1f meters. The database supports source radii from "
                    "%.1f to %.1f meters." % (src_radius, self.info.min_radius,
                                              self.info.max_radius))
                raise ValueError(msg)
            elif src_radius > self.info.max_radius:
                msg = (
                    "Source is too shallow. Source would be located at a "
                    "radius of %.1f meters. The database supports source "
                    "radii from %.1f to %.1f meters." % (
                        src_radius, self.info.min_radius,
                        self.info.max_radius))
                raise ValueError(msg)
        elif not self.info.is_reciprocal and receiver.depth_in_m is not None:
            rec_radius = self.info.planet_radius - receiver.depth_in_m
            if rec_radius < self.info.min_radius:
                msg = (
                    "Receiver too deep. Receiver would be located at a radius "
                    "of %.1f meters. The database supports receiver radii "
                    "from %.1f to %.1f meters." % (
                        rec_radius, self.info.min_radius,
                        self.info.max_radius))
                raise ValueError(msg)
            elif rec_radius > self.info.max_radius:
                msg = (
                    "Receiver is too shallow. Receiver would be located at a "
                    "radius of %.1f meters. The database supports receiver "
                    "radii from %.1f to %.1f meters." % (
                        rec_radius, self.info.min_radius,
                        self.info.max_radius))
                raise ValueError(msg)

        d = locations2degrees(source.latitude, source.longitude,
                              receiver.latitude, receiver.longitude)
        if not self.info.min_d <= d <= self.info.max_d:
            raise ValueError(
                'Epicentral distance is %.1f but should be in [%.1f, '
                '%.1f].' % (d, self.info.min_d, self.info.max_d))

        return source, receiver

    @property
    def info(self):
        try:
            return self.__cached_info
        except Exception:
            pass
        self.__cached_info = AttribDict(self._get_info())
        return self.__cached_info

    def _repr_pretty_(self, p, cycle):  # pragma: no cover
        p.text(str(self))

    def __str__(self):
        info = self.info

        return_str = (
            "{db} {reciprocal} Green's function Database (v{"
            "format_version}) "
            "generated with these parameters:\n"
            "\tcomponents           : {components}\n"
            "{source_depth}"
            "\tvelocity model       : {velocity_model}\n"
            "\tattenuation          : {attenuation}\n"
            "\tdominant period      : {period:.3f} s\n"
            "\tdump type            : {dump_type}\n"
            "\texcitation type      : {excitation_type}\n"
            "\ttime step            : {dt:.3f} s\n"
            "\tsampling rate        : {sampling_rate:.3f} Hz\n"
            "\tnumber of samples    : {npts}\n"
            "\tseismogram length    : {length:.1f} s\n"
            "\tsource time function : {stf}\n"
            "\tsource shift         : {src_shift:.3f} s\n"
            "\tspatial order        : {spatial_order}\n"
            "\tmin/max radius       : {min_radius:.1f} - {max_radius:.1f} km\n"
            "\tPlanet radius        : {planet_radius:.1f} km\n"
            "\tmin/max distance     : {min_d:.1f} - {max_d:.1f} deg\n"
            "\ttime stepping scheme : {time_scheme}\n"
            "\tcompiler/user        : {compiler} by {user}\n"
            "\tdirectory/url        : {directory}\n"
            "\tsize of netCDF files : {filesize}\n"
            "\tgenerated by AxiSEM version {axisem_version} at {datetime}\n"
        ).format(
            db=self.__class__.__name__,
            reciprocal="reciprocal" if info.is_reciprocal else "forward",
            components=info.components,
            source_depth=(
                "\tsource depth         : %.2f km\n" %
                info.source_depth) if info.source_depth is not None else "",
            velocity_model=info.velocity_model,
            attenuation=info.attenuation,
            period=info.period,
            dump_type=info.dump_type,
            excitation_type=info.excitation_type,
            dt=info.dt,
            sampling_rate=info.sampling_rate,
            npts=info.npts,
            length=info.length,
            stf=info.stf,
            src_shift=info.src_shift,
            spatial_order=info.spatial_order,
            min_radius=info.min_radius / 1.0E3,
            max_radius=info.max_radius / 1.0E3,
            planet_radius=info.planet_radius / 1.0E3,
            min_d=info.min_d,
            max_d=info.max_d,
            time_scheme=info.time_scheme,
            directory=info.directory,
            filesize=sizeof_fmt(info.filesize),
            compiler=info.compiler,
            user=info.user,
            format_version=info.format_version,
            axisem_version=info.axisem_version,
            datetime=info.datetime
        )
        return return_str

    @property
    def default_components(self):
        """
        The components returned by default by most of the higher level
        routines.
        """
        c = self.available_components
        if len(c) == 5:
            c = ["Z", "N", "E"]
        elif len(c) == 4:
            c = ["N", "E"]
        elif len(c):
            c = ["Z"]
        else:  # pragma: no cover
            raise NotImplementedError
        return c

    @property
    def available_components(self):
        """
        Returns a list with all available components.
        """
        if self.info.components == "4 elemental moment tensors":
            return ["Z", "N", "E", "R", "T"]
        components = []
        if "vertical" in self.info.components:
            components.append("Z")
        if "horizontal" in self.info.components:
            components.extend(["N", "E", "R", "T"])
        return components


def _get_seismogram_times(info, origin_time, dt, kernelwidth,
                          remove_source_shift, reconvolve_stf=False):
    """
    Helper function to calculate the final times of seismograms.

    It also calculates all the necessary information to determine the final
    times of the seismograms and how to cut the data. This is important to
    make sure the time handling and calculations are consistent across
    Instaseis.

    :param info: The info dictionary of a database.
    :param dt: The desired new sampling rate. None if not set.
    :param kernelwidth: The width of the interpolation kernel.
    :param remove_source_shift: Remove or don't remove the source time shift.
    :param reconvolve_stf: Set to true if reconvolved with a custom STF,
        then the time shift are no longer applied.

    Returned dictionary has the following keys:

    * ``'ref_sample'``: The reference sample, e.g. the sample in the array
        whose time will be the origin time. This is only valid before the
        source shift is removed.
    * ``'starttime'``: The final start time of the seismogram.
    * ``'npts'``: The final number of samples of the seismogram.
    * ``'samples_cut_at_end'``: The number of samples cut at the end.
    * ``'time_shift_at_beginning'``: The time shift at the beginning if
        resampled to a new sampling rate. This is necessary to always make
        sure one sample is exactly at the origin time.
    * ``'endtime'``: The final end time of the seismogram.
    * ``'npts_before_shift_removal'``: The number of samples before the
        source time shift has been removed.
    """
    if reconvolve_stf and remove_source_shift:
        raise ValueError("'remove_source_shift' argument not "
                         "compatible with 'reconvolve_stf'.")

    dt_out = dt or info.dt

    ti = {}
    ti["samples_cut_at_end"] = 0

    if dt is not None:
        if not reconvolve_stf:
            # This is a bit tricky. We want to resample but we also want
            # to make sure that that the peak of the source time
            # function is exactly hit by a sample point.

            # If it cleanly divides within ten microseconds,
            # make integer based calculations.
            if round(info.src_shift / dt, 5) % 1.0 == 0:
                ref_sample = int(round(info.src_shift / dt, 5))
                shift = (info.src_shift_samples * info.dt) - \
                        (ref_sample * dt)
                shift = round(shift, 6)
                duration = (info.npts - 1) * info.dt - shift
                new_npts = int(round(duration / dt, 6)) + 1
            else:
                shift = round(info.src_shift % dt, 8)
                duration = (info.npts - 1) * info.dt - shift
                new_npts = int(round(duration / dt, 6)) + 1
                ref_sample = \
                    int(round((info.src_shift - shift) / dt, 6))

            ti["time_shift_at_beginning"] = shift
            ti["npts_before_shift_removal"] = new_npts
        else:
            ti["time_shift_at_beginning"] = 0
            ti["npts_before_shift_removal"] = \
                int(round((info.npts - 1) * info.dt / dt, 6)) + 1
            ref_sample = 0

        # The resampling assumes zeros outside the data range. This
        # does not introduce any errors at the beginning as the data is
        # actually zero there but it does affect the end. We will
        # remove all samples that are affected by the boundary
        # conditions here.
        #
        # Also don't cut it for the "identify" interpolation which is
        # important for testing.
        if round(dt / info.dt, 6) != 1.0:
            affected_area = kernelwidth * info.dt
            ti["samples_cut_at_end"] = \
                int(np.ceil(affected_area / dt))
            ti["npts_before_shift_removal"] -= ti["samples_cut_at_end"]
    else:
        if not reconvolve_stf:
            ref_sample = info.src_shift_samples
        else:
            ref_sample = 0
        ti["time_shift_at_beginning"] = 0
        ti["npts_before_shift_removal"] = info.npts

    # The reference sample, e.g. the sample at origin time.
    ti["ref_sample"] = ref_sample

    if remove_source_shift:
        ti["starttime"] = origin_time
        ti["npts"] = ti["npts_before_shift_removal"] - ti["ref_sample"]
    else:
        ti["starttime"] = origin_time - ti["ref_sample"] * dt_out
        ti["npts"] = ti["npts_before_shift_removal"]
    ti["endtime"] = ti["starttime"] + (ti["npts"] - 1) * dt_out

    return ti<|MERGE_RESOLUTION|>--- conflicted
+++ resolved
@@ -29,11 +29,8 @@
 from scipy.integrate import cumtrapz
 import scipy.signal
 
-<<<<<<< HEAD
-from ..source import Source, ForceSource, Receiver, HybridSourceSingle
-=======
-from ..source import Source, ForceSource, Receiver, FiniteSource
->>>>>>> e0c10272
+from ..source import Source, ForceSource, Receiver, \
+    HybridSourceSingle, FiniteSource
 from ..helpers import get_band_code, sizeof_fmt, rfftfreq
 from ..rotations import hybrid_vector_local_cartesian_to_tpr, \
     hybrid_coord_transform_local_cartesian_to_tpr
