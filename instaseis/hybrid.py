--- conflicted
+++ resolved
@@ -221,30 +221,6 @@
                 else:
                     final_data[comp] = all_data[i][comp]
 
-<<<<<<< HEAD
-        """
-        for comp in components:
-
-            if dt is not None:
-                    # We don't need to align a sample to the peak of the source
-                    # time function here.
-                    new_npts = int(round((len(final_data[comp]) - 1) *
-                                         bwd_db.info.dt / dt, 6) + 1)
-                    final_data[comp] = lanczos_interpolation(
-                        data=np.require(final_data[comp], requirements=["C"]),
-                        old_start=0, old_dt=bwd_db.info.dt, new_start=0, new_dt=dt,
-                        new_npts=new_npts, a=kernelwidth, window="blackman")
-                    # The resampling assumes zeros outside the data range. This
-                    # does not introduce any errors at the beginning as the data is
-                    # actually zero there but it does affect the end. We will
-                    # remove all samples that are affected by the boundary
-                    # conditions here.
-                    if round(dt / bwd_db.info.dt, 6) != 1.0:
-                        affected_area = kernelwidth * bwd_db.info.dt
-                        final_data[comp] = \
-                            final_data[comp][
-                            :-int(np.ceil(affected_area / dt))]
-=======
         # review moved this from get seismograms hybrid, make sure it's OK
         for comp in components:
 
@@ -267,7 +243,6 @@
                     final_data[comp] = \
                         final_data[comp][
                         :-int(np.ceil(affected_area / dt))]
->>>>>>> f8aaa033
 
             if dt is None:
                 print("HELLO")
@@ -285,15 +260,6 @@
                     _diff_and_integrate(n_derivative=n_derivative,
                                         data=final_data, comp=comp,
                                         dt_out=dt_out)
-<<<<<<< HEAD
-        """
-        if dt is None:
-            print("!!!!!!!!!!!!!!!!!!!!!!!!! HELLO")
-            dt_out = local_fields_data['dt']
-        else:
-            dt_out = dt
-=======
->>>>>>> f8aaa033
 
         if return_obspy_stream:
             # Convert to an ObsPy Stream object.
@@ -306,11 +272,7 @@
                                    "network": receiver.network,
                                    "location": receiver.location,
                                    "channel": "%sX%s" % (
-<<<<<<< HEAD
-                                   band_code, comp)})
-=======
                                        band_code, comp)})
->>>>>>> f8aaa033
                 st += tr
             return st
         else:
@@ -955,11 +917,7 @@
             lat = 90.0 - coordinates[i, 0]
             lon = coordinates[i, 1]
             dep = (6371000.0 - coordinates[i, 2])
-<<<<<<< HEAD
-            #if dep < 0.0:
-=======
             # if dep < 0.0:
->>>>>>> f8aaa033
             # ToDo remove this
             f.write("point: %f, coord: (%f, %f, %f) \n"
                     % (i, lat, lon, dep))
